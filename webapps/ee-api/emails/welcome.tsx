--- conflicted
+++ resolved
@@ -38,12 +38,7 @@
         <Text style={{}}>👋 Hi {name || "there"}!</Text>
         <Text>
           I{"'"}m Vladimir, the CEO of <Link href="https://go.jitsu.com">Jitsu</Link>! Thank you for creating account
-<<<<<<< HEAD
-          with <a href="https://go.jitsu.com/cloud">Jitsu Cloud</a>, and I wanted to say thank you for giving it a try!
-          👍
-=======
           with <a href="https://go.jitsu.com/cloud">Jitsu Cloud</a>, and I wanted to say thank you for giving it a try! 👍
->>>>>>> a6973cda
         </Text>
         <Text>In order to help you discover Jitsu, I have prepared a list of useful resources for you:</Text>
         <Text style={{ paddingLeft: "2rem" }}>
